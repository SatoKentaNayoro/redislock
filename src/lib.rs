//! redislock is an implementation of the [distributed locking
//! mechanism](http://redis.io/topics/distlock) built on top of Redis.
//!
//! It is more or less a port of the [Ruby version](https://github.com/antirez/redlock-rb).
//!
//! # Basic Operation
//! ```rust,no_run
//! # use redislock::{random_char, RedisLock};
//! let rl = RedisLock::new(vec![
//!     "redis://127.0.0.1:6380/",
//!     "redis://127.0.0.1:6381/",
//!     "redis://127.0.0.1:6382/"]);
//!
//! let lock;
//! loop {
//!   let val = random_char(Some(20));
//!   match rl.lock("mutex".as_bytes(), val, 1000, None, None) {
//!     Some(l) => { lock = l; break; }
//!     None => ()
//!   }
//! }
//!
//! // Critical section
//!
//! rl.unlock(&lock);
//! ```

mod redislock;

<<<<<<< HEAD
pub use crate::redlock::{Lock, RedLock};
use rand::Rng;
=======
use rand::Rng;
pub use crate::redislock::{Lock, RedisLock};
>>>>>>> b6c2a3e8

const CHARSET: &[u8] = b"ABCDEFGHIJKLMNOPQRSTUVWXYZ\
                            abcdefghijklmnopqrstuvwxyz\
                            0123456789)(*&^%$#@!~";

const DEFAULT_RANDOM_LEN: usize = 20;

pub fn random_char(len: Option<usize>) -> Vec<u8> {
    let mut rng = rand::thread_rng();
    let length: usize;
    if let Some(len) = len {
        if len > 0 {
            length = len
        } else {
            length = DEFAULT_RANDOM_LEN
        }
    } else {
        length = DEFAULT_RANDOM_LEN
    }

    let words: Vec<u8> = (0..length)
        .map(|_| {
            let idx = rng.gen_range(0..CHARSET.len());
            CHARSET[idx] as u8
        })
        .collect();
    words
}

#[cfg(test)]
mod test {
    use crate::random_char;
    use anyhow::Result;

    #[test]
    fn test_random_char() -> Result<()> {
        let words1 = random_char(Some(20));
        println!("{:?}", words1);
        let words2 = random_char(Some(20));
        println!("{:?}", words2);
        assert_eq!(20, words1.len());
        assert_eq!(20, words2.len());
        assert_ne!(words1, words2);
        println!("{}", String::from_utf8(words1).unwrap());
        println!("{}", String::from_utf8(words2).unwrap());
        Ok(())
    }
}<|MERGE_RESOLUTION|>--- conflicted
+++ resolved
@@ -27,13 +27,8 @@
 
 mod redislock;
 
-<<<<<<< HEAD
-pub use crate::redlock::{Lock, RedLock};
-use rand::Rng;
-=======
 use rand::Rng;
 pub use crate::redislock::{Lock, RedisLock};
->>>>>>> b6c2a3e8
 
 const CHARSET: &[u8] = b"ABCDEFGHIJKLMNOPQRSTUVWXYZ\
                             abcdefghijklmnopqrstuvwxyz\
@@ -50,9 +45,7 @@
         } else {
             length = DEFAULT_RANDOM_LEN
         }
-    } else {
-        length = DEFAULT_RANDOM_LEN
-    }
+    } else { length = DEFAULT_RANDOM_LEN }
 
     let words: Vec<u8> = (0..length)
         .map(|_| {
@@ -65,8 +58,8 @@
 
 #[cfg(test)]
 mod test {
+    use anyhow::Result;
     use crate::random_char;
-    use anyhow::Result;
 
     #[test]
     fn test_random_char() -> Result<()> {
